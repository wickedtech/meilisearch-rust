use crate::{
    client::Client,
    errors::Error,
    request::{HttpClient, Method},
};
use serde::{Deserialize, Serialize};

/// Struct representing the experimental features result from the API.
#[derive(Clone, Debug, Deserialize)]
#[serde(rename_all = "camelCase")]
pub struct ExperimentalFeaturesResult {
    pub metrics: bool,
    pub logs_route: bool,
    pub contains_filter: bool,
    pub network: bool,
    pub edit_documents_by_function: bool,
}

/// Struct representing the experimental features request.
///
/// You can build this struct using the builder pattern.
///
/// # Example
///
/// ```
/// # use meilisearch_sdk::{client::Client, features::ExperimentalFeatures};
/// # let MEILISEARCH_URL = option_env!("MEILISEARCH_URL").unwrap_or("http://localhost:7700");
/// # let MEILISEARCH_API_KEY = option_env!("MEILISEARCH_API_KEY").unwrap_or("masterKey");
/// # let client = Client::new(MEILISEARCH_URL, Some(MEILISEARCH_API_KEY)).unwrap();
/// let mut features = ExperimentalFeatures::new(&client);
/// ```
#[derive(Debug, Serialize)]
#[serde(rename_all = "camelCase")]
pub struct ExperimentalFeatures<'a, Http: HttpClient> {
    #[serde(skip_serializing)]
    client: &'a Client<Http>,

    #[serde(skip_serializing_if = "Option::is_none")]
    pub metrics: Option<bool>,
    #[serde(skip_serializing_if = "Option::is_none")]
    pub contains_filter: Option<bool>,
    #[serde(skip_serializing_if = "Option::is_none")]
    pub logs_route: Option<bool>,
    #[serde(skip_serializing_if = "Option::is_none")]
    pub network: Option<bool>,
    #[serde(skip_serializing_if = "Option::is_none")]
    pub edit_documents_by_function: Option<bool>,
}

impl<'a, Http: HttpClient> ExperimentalFeatures<'a, Http> {
    #[must_use]
    pub fn new(client: &'a Client<Http>) -> Self {
        ExperimentalFeatures {
            client,
            metrics: None,
            logs_route: None,
            network: None,
            contains_filter: None,
            edit_documents_by_function: None,
        }
    }

    /// Get all the experimental features
    ///
    /// # Example
    ///
    /// ```
    /// # use meilisearch_sdk::{client::Client, features::ExperimentalFeatures};
    /// # let MEILISEARCH_URL = option_env!("MEILISEARCH_URL").unwrap_or("http://localhost:7700");
    /// # let MEILISEARCH_API_KEY = option_env!("MEILISEARCH_API_KEY").unwrap_or("masterKey");
    /// # let client = Client::new(MEILISEARCH_URL, Some(MEILISEARCH_API_KEY)).unwrap();
    /// tokio::runtime::Builder::new_current_thread().enable_all().build().unwrap().block_on(async {
    ///     let features = ExperimentalFeatures::new(&client);
    ///     features.get().await.unwrap();
    /// });
    /// ```
    pub async fn get(&self) -> Result<ExperimentalFeaturesResult, Error> {
        self.client
            .http_client
            .request::<(), (), ExperimentalFeaturesResult>(
                &format!("{}/experimental-features", self.client.host),
                Method::Get { query: () },
                200,
            )
            .await
    }

    /// Update the experimental features
    ///
    /// # Example
    ///
    /// ```
    /// # use meilisearch_sdk::{client::Client, features::ExperimentalFeatures};
    /// # let MEILISEARCH_URL = option_env!("MEILISEARCH_URL").unwrap_or("http://localhost:7700");
    /// # let MEILISEARCH_API_KEY = option_env!("MEILISEARCH_API_KEY").unwrap_or("masterKey");
    /// # let client = Client::new(MEILISEARCH_URL, Some(MEILISEARCH_API_KEY)).unwrap();
    /// # tokio::runtime::Builder::new_current_thread().enable_all().build().unwrap().block_on(async {
    /// let features = ExperimentalFeatures::new(&client);
    /// features.update().await.unwrap();
    /// # });
    /// ```
    pub async fn update(&self) -> Result<ExperimentalFeaturesResult, Error> {
        self.client
            .http_client
            .request::<(), &Self, ExperimentalFeaturesResult>(
                &format!("{}/experimental-features", self.client.host),
                Method::Patch {
                    query: (),
                    body: self,
                },
                200,
            )
            .await
    }
<<<<<<< HEAD
=======

    pub fn set_metrics(&mut self, metrics: bool) -> &mut Self {
        self.metrics = Some(metrics);
        self
    }

    pub fn set_logs_route(&mut self, logs_route: bool) -> &mut Self {
        self.logs_route = Some(logs_route);
        self
    }

    pub fn set_contains_filter(&mut self, contains_filter: bool) -> &mut Self {
        self.contains_filter = Some(contains_filter);
        self
    }

    pub fn set_edit_documents_by_function(
        &mut self,
        edit_documents_by_function: bool,
    ) -> &mut Self {
        self.edit_documents_by_function = Some(edit_documents_by_function);
        self
    }

    pub fn set_network(&mut self, network: bool) -> &mut Self {
        self.network = Some(network);
        self
    }
}

#[cfg(test)]
mod tests {
    use super::*;
    use meilisearch_test_macro::meilisearch_test;

    #[meilisearch_test]
    async fn test_experimental_features_set_metrics(client: Client) {
        let mut features = ExperimentalFeatures::new(&client);
        features.set_metrics(true);
        let _ = features.update().await.unwrap();

        let res = features.get().await.unwrap();
        assert!(res.metrics)
    }

    #[meilisearch_test]
    async fn test_experimental_features_set_logs_route(client: Client) {
        let mut features = ExperimentalFeatures::new(&client);
        features.set_logs_route(true);
        let _ = features.update().await.unwrap();

        let res = features.get().await.unwrap();
        assert!(res.logs_route)
    }

    #[meilisearch_test]
    async fn test_experimental_features_set_contains_filter(client: Client) {
        let mut features = ExperimentalFeatures::new(&client);
        features.set_contains_filter(true);
        let _ = features.update().await.unwrap();

        let res = features.get().await.unwrap();
        assert!(res.contains_filter)
    }

    #[meilisearch_test]
    async fn test_experimental_features_set_network(client: Client) {
        let mut features = ExperimentalFeatures::new(&client);
        features.set_network(true);
        let _ = features.update().await.unwrap();

        let res = features.get().await.unwrap();
        assert!(res.network)
    }

    #[meilisearch_test]
    async fn test_experimental_features_set_edit_documents_by_function(client: Client) {
        let mut features = ExperimentalFeatures::new(&client);
        features.set_edit_documents_by_function(true);
        let _ = features.update().await.unwrap();

        let res = features.get().await.unwrap();
        assert!(res.edit_documents_by_function)
    }
>>>>>>> 3e560724
}<|MERGE_RESOLUTION|>--- conflicted
+++ resolved
@@ -112,8 +112,6 @@
             )
             .await
     }
-<<<<<<< HEAD
-=======
 
     pub fn set_metrics(&mut self, metrics: bool) -> &mut Self {
         self.metrics = Some(metrics);
@@ -198,5 +196,4 @@
         let res = features.get().await.unwrap();
         assert!(res.edit_documents_by_function)
     }
->>>>>>> 3e560724
 }